--- conflicted
+++ resolved
@@ -19,11 +19,7 @@
 jobs:
   conda-cpp-checks:
     secrets: inherit
-<<<<<<< HEAD
     uses: rapidsai/shared-workflows/.github/workflows/conda-cpp-post-build-checks.yaml@branch-25.08
-=======
-    uses: rapidsai/shared-workflows/.github/workflows/conda-cpp-post-build-checks.yaml@python-3.13
->>>>>>> 73e4fbcb
     with:
       build_type: ${{ inputs.build_type }}
       branch: ${{ inputs.branch }}
@@ -33,11 +29,7 @@
       symbol_exclusions: (void (thrust::|cub::))
   conda-cpp-tests:
     secrets: inherit
-<<<<<<< HEAD
     uses: rapidsai/shared-workflows/.github/workflows/conda-cpp-tests.yaml@branch-25.08
-=======
-    uses: rapidsai/shared-workflows/.github/workflows/conda-cpp-tests.yaml@python-3.13
->>>>>>> 73e4fbcb
     with:
       build_type: ${{ inputs.build_type }}
       branch: ${{ inputs.branch }}
@@ -45,11 +37,7 @@
       sha: ${{ inputs.sha }}
   conda-python-tests:
     secrets: inherit
-<<<<<<< HEAD
     uses: rapidsai/shared-workflows/.github/workflows/conda-python-tests.yaml@branch-25.08
-=======
-    uses: rapidsai/shared-workflows/.github/workflows/conda-python-tests.yaml@python-3.13
->>>>>>> 73e4fbcb
     with:
       build_type: ${{ inputs.build_type }}
       branch: ${{ inputs.branch }}
@@ -69,11 +57,7 @@
       run_script: "ci/test_java.sh"
   wheel-tests-cuvs:
     secrets: inherit
-<<<<<<< HEAD
     uses: rapidsai/shared-workflows/.github/workflows/wheels-test.yaml@branch-25.08
-=======
-    uses: rapidsai/shared-workflows/.github/workflows/wheels-test.yaml@python-3.13
->>>>>>> 73e4fbcb
     with:
       build_type: ${{ inputs.build_type }}
       branch: ${{ inputs.branch }}
