name: pr

on:
  push:
    branches:
      - "pull-request/[0-9]+"

concurrency:
  group: ${{ github.workflow }}-${{ github.ref }}
  cancel-in-progress: true

jobs:
  pr-builder:
    needs:
      - check-nightly-ci
      - changed-files
      - checks
      - conda-cpp-build
      - conda-cpp-tests
      - conda-cpp-checks
      - conda-python-build
      - conda-python-tests
      - conda-java-tests
      - docs-build
      - rust-build
      - go-build
      - wheel-build-libcuvs
      - wheel-build-cuvs
      - wheel-tests-cuvs
      - devcontainer
      - telemetry-setup
    secrets: inherit
<<<<<<< HEAD
    uses: rapidsai/shared-workflows/.github/workflows/pr-builder.yaml@branch-25.08
=======
    uses: rapidsai/shared-workflows/.github/workflows/pr-builder.yaml@python-3.13
>>>>>>> 73e4fbcb
    if: always()
    with:
      needs: ${{ toJSON(needs) }}
  telemetry-setup:
    continue-on-error: true
    runs-on: ubuntu-latest
    env:
      OTEL_SERVICE_NAME: 'pr-cuvs'
    steps:
      - name: Telemetry setup
        if: ${{ vars.TELEMETRY_ENABLED == 'true' }}
        uses: rapidsai/shared-actions/telemetry-dispatch-stash-base-env-vars@main
  check-nightly-ci:
    needs: telemetry-setup
    # Switch to ubuntu-latest once it defaults to a version of Ubuntu that
    # provides at least Python 3.11 (see
    # https://docs.python.org/3/library/datetime.html#datetime.date.fromisoformat)
    runs-on: ubuntu-24.04
    env:
      RAPIDS_GH_TOKEN: ${{ secrets.GITHUB_TOKEN }}
    steps:
      - name: Check if nightly CI is passing
        uses: rapidsai/shared-actions/check_nightly_success/dispatch@main
        with:
          repo: cuvs
  changed-files:
    needs: telemetry-setup
    secrets: inherit
<<<<<<< HEAD
    uses: rapidsai/shared-workflows/.github/workflows/changed-files.yaml@branch-25.08
=======
    uses: rapidsai/shared-workflows/.github/workflows/changed-files.yaml@python-3.13
>>>>>>> 73e4fbcb
    with:
      files_yaml: |
        test_cpp:
          - '**'
          - '!.devcontainer/**'
          - '!.pre-commit-config.yaml'
          - '!README.md'
          - '!ci/release/update-version.sh'
          - '!docs/**'
          - '!img/**'
          - '!notebooks/**'
          - '!python/**'
          - '!rust/**'
          - '!go/**'
          - '!thirdparty/LICENSES/**'
        test_java:
          - '**'
          - '!.devcontainer/**'
          - '!.pre-commit-config.yaml'
          - '!README.md'
          - '!docs/**'
          - '!img/**'
          - '!notebooks/**'
          - '!python/**'
          - '!rust/**'
          - '!go/**'
          - '!thirdparty/LICENSES/**'
        test_notebooks:
          - '**'
          - '!.devcontainer/**'
          - '!.pre-commit-config.yaml'
          - '!ci/release/update-version.sh'
          - '!README.md'
          - '!rust/**'
          - '!go/**'
          - '!thirdparty/LICENSES/**'
        test_python:
          - '**'
          - '!.devcontainer/**'
          - '!.pre-commit-config.yaml'
          - '!ci/release/update-version.sh'
          - '!README.md'
          - '!docs/**'
          - '!img/**'
          - '!notebooks/**'
          - '!rust/**'
          - '!go/**'
          - '!thirdparty/LICENSES/**'
  checks:
    needs: telemetry-setup
    secrets: inherit
<<<<<<< HEAD
    uses: rapidsai/shared-workflows/.github/workflows/checks.yaml@branch-25.08
=======
    uses: rapidsai/shared-workflows/.github/workflows/checks.yaml@python-3.13
>>>>>>> 73e4fbcb
    with:
      enable_check_generated_files: false
      ignored_pr_jobs: "telemetry-summarize"
  conda-cpp-build:
    needs: checks
    secrets: inherit
<<<<<<< HEAD
    uses: rapidsai/shared-workflows/.github/workflows/conda-cpp-build.yaml@branch-25.08
=======
    uses: rapidsai/shared-workflows/.github/workflows/conda-cpp-build.yaml@python-3.13
>>>>>>> 73e4fbcb
    with:
      build_type: pull-request
      node_type: cpu16
  conda-cpp-tests:
    needs: [conda-cpp-build, changed-files]
    secrets: inherit
<<<<<<< HEAD
    uses: rapidsai/shared-workflows/.github/workflows/conda-cpp-tests.yaml@branch-25.08
=======
    uses: rapidsai/shared-workflows/.github/workflows/conda-cpp-tests.yaml@python-3.13
>>>>>>> 73e4fbcb
    if: fromJSON(needs.changed-files.outputs.changed_file_groups).test_cpp
    with:
      build_type: pull-request
  conda-cpp-checks:
    needs: conda-cpp-build
    secrets: inherit
<<<<<<< HEAD
    uses: rapidsai/shared-workflows/.github/workflows/conda-cpp-post-build-checks.yaml@branch-25.08
=======
    uses: rapidsai/shared-workflows/.github/workflows/conda-cpp-post-build-checks.yaml@python-3.13
>>>>>>> 73e4fbcb
    with:
      build_type: pull-request
      enable_check_symbols: true
      symbol_exclusions: (void (thrust::|cub::))
  conda-python-build:
    needs: conda-cpp-build
    secrets: inherit
<<<<<<< HEAD
    uses: rapidsai/shared-workflows/.github/workflows/conda-python-build.yaml@branch-25.08
=======
    uses: rapidsai/shared-workflows/.github/workflows/conda-python-build.yaml@python-3.13
>>>>>>> 73e4fbcb
    with:
      build_type: pull-request
  conda-python-tests:
    needs: [conda-python-build, changed-files]
    secrets: inherit
<<<<<<< HEAD
    uses: rapidsai/shared-workflows/.github/workflows/conda-python-tests.yaml@branch-25.08
=======
    uses: rapidsai/shared-workflows/.github/workflows/conda-python-tests.yaml@python-3.13
>>>>>>> 73e4fbcb
    if: fromJSON(needs.changed-files.outputs.changed_file_groups).test_python
    with:
      build_type: pull-request
  conda-java-tests:
    needs: [conda-cpp-build, changed-files]
    secrets: inherit
    uses: rapidsai/shared-workflows/.github/workflows/custom-job.yaml@branch-25.06
    if: fromJSON(needs.changed-files.outputs.changed_file_groups).test_java
    with:
      build_type: pull-request
      node_type: "gpu-l4-latest-1"
      arch: "amd64"
      container_image: "rapidsai/ci-conda:latest"
      run_script: "ci/test_java.sh"
      file_to_upload: "java/cuvs-java/target/"
  docs-build:
    needs: conda-python-build
    secrets: inherit
<<<<<<< HEAD
    uses: rapidsai/shared-workflows/.github/workflows/custom-job.yaml@branch-25.08
=======
    uses: rapidsai/shared-workflows/.github/workflows/custom-job.yaml@python-3.13
>>>>>>> 73e4fbcb
    with:
      build_type: pull-request
      node_type: "gpu-l4-latest-1"
      arch: "amd64"
      container_image: "rapidsai/ci-conda:latest"
      run_script: "ci/build_docs.sh"
  rust-build:
    needs: conda-cpp-build
    secrets: inherit
<<<<<<< HEAD
    uses: rapidsai/shared-workflows/.github/workflows/custom-job.yaml@branch-25.08
=======
    uses: rapidsai/shared-workflows/.github/workflows/custom-job.yaml@python-3.13
>>>>>>> 73e4fbcb
    with:
      build_type: pull-request
      node_type: "gpu-l4-latest-1"
      arch: "amd64"
      container_image: "rapidsai/ci-conda:latest"
      run_script: "ci/build_rust.sh"
  go-build:
    needs: conda-cpp-build
    secrets: inherit
<<<<<<< HEAD
    uses: rapidsai/shared-workflows/.github/workflows/custom-job.yaml@branch-25.08
=======
    uses: rapidsai/shared-workflows/.github/workflows/custom-job.yaml@python-3.13
>>>>>>> 73e4fbcb
    with:
      build_type: pull-request
      node_type: "gpu-l4-latest-1"
      arch: "amd64"
      container_image: "rapidsai/ci-conda:latest"
      run_script: "ci/build_go.sh"
  wheel-build-libcuvs:
    needs: checks
    secrets: inherit
<<<<<<< HEAD
    uses: rapidsai/shared-workflows/.github/workflows/wheels-build.yaml@branch-25.08
=======
    uses: rapidsai/shared-workflows/.github/workflows/wheels-build.yaml@python-3.13
>>>>>>> 73e4fbcb
    with:
      build_type: pull-request
      script: ci/build_wheel_libcuvs.sh
      # build for every combination of arch and CUDA version, but only for the latest Python
      matrix_filter: group_by([.ARCH, (.CUDA_VER|split(".")|map(tonumber)|.[0])]) | map(max_by(.PY_VER|split(".")|map(tonumber)))
      package-name: libcuvs
      package-type: cpp
  wheel-build-cuvs:
    needs: wheel-build-libcuvs
    secrets: inherit
<<<<<<< HEAD
    uses: rapidsai/shared-workflows/.github/workflows/wheels-build.yaml@branch-25.08
=======
    uses: rapidsai/shared-workflows/.github/workflows/wheels-build.yaml@python-3.13
>>>>>>> 73e4fbcb
    with:
      build_type: pull-request
      script: ci/build_wheel_cuvs.sh
      package-name: cuvs
      package-type: python
  wheel-tests-cuvs:
    needs: [wheel-build-cuvs, changed-files]
    secrets: inherit
<<<<<<< HEAD
    uses: rapidsai/shared-workflows/.github/workflows/wheels-test.yaml@branch-25.08
=======
    uses: rapidsai/shared-workflows/.github/workflows/wheels-test.yaml@python-3.13
>>>>>>> 73e4fbcb
    if: fromJSON(needs.changed-files.outputs.changed_file_groups).test_python
    with:
      build_type: pull-request
      script: ci/test_wheel_cuvs.sh
  devcontainer:
    secrets: inherit
    needs: telemetry-setup
<<<<<<< HEAD
    uses: rapidsai/shared-workflows/.github/workflows/build-in-devcontainer.yaml@branch-25.08
=======
    uses: rapidsai/shared-workflows/.github/workflows/build-in-devcontainer.yaml@python-3.13
>>>>>>> 73e4fbcb
    with:
      arch: '["amd64"]'
      cuda: '["12.8"]'
      build_command: |
        sccache -z;
        build-all --verbose;
        sccache -s;

  telemetry-summarize:
    # This job must use a self-hosted runner to record telemetry traces.
    runs-on: linux-amd64-cpu4
    needs: pr-builder
    if: ${{ vars.TELEMETRY_ENABLED == 'true' && !cancelled() }}
    continue-on-error: true
    steps:
      - name: Telemetry summarize
        uses: rapidsai/shared-actions/telemetry-dispatch-summarize@main<|MERGE_RESOLUTION|>--- conflicted
+++ resolved
@@ -30,11 +30,7 @@
       - devcontainer
       - telemetry-setup
     secrets: inherit
-<<<<<<< HEAD
     uses: rapidsai/shared-workflows/.github/workflows/pr-builder.yaml@branch-25.08
-=======
-    uses: rapidsai/shared-workflows/.github/workflows/pr-builder.yaml@python-3.13
->>>>>>> 73e4fbcb
     if: always()
     with:
       needs: ${{ toJSON(needs) }}
@@ -63,11 +59,7 @@
   changed-files:
     needs: telemetry-setup
     secrets: inherit
-<<<<<<< HEAD
     uses: rapidsai/shared-workflows/.github/workflows/changed-files.yaml@branch-25.08
-=======
-    uses: rapidsai/shared-workflows/.github/workflows/changed-files.yaml@python-3.13
->>>>>>> 73e4fbcb
     with:
       files_yaml: |
         test_cpp:
@@ -119,44 +111,28 @@
   checks:
     needs: telemetry-setup
     secrets: inherit
-<<<<<<< HEAD
     uses: rapidsai/shared-workflows/.github/workflows/checks.yaml@branch-25.08
-=======
-    uses: rapidsai/shared-workflows/.github/workflows/checks.yaml@python-3.13
->>>>>>> 73e4fbcb
     with:
       enable_check_generated_files: false
       ignored_pr_jobs: "telemetry-summarize"
   conda-cpp-build:
     needs: checks
     secrets: inherit
-<<<<<<< HEAD
     uses: rapidsai/shared-workflows/.github/workflows/conda-cpp-build.yaml@branch-25.08
-=======
-    uses: rapidsai/shared-workflows/.github/workflows/conda-cpp-build.yaml@python-3.13
->>>>>>> 73e4fbcb
     with:
       build_type: pull-request
       node_type: cpu16
   conda-cpp-tests:
     needs: [conda-cpp-build, changed-files]
     secrets: inherit
-<<<<<<< HEAD
     uses: rapidsai/shared-workflows/.github/workflows/conda-cpp-tests.yaml@branch-25.08
-=======
-    uses: rapidsai/shared-workflows/.github/workflows/conda-cpp-tests.yaml@python-3.13
->>>>>>> 73e4fbcb
     if: fromJSON(needs.changed-files.outputs.changed_file_groups).test_cpp
     with:
       build_type: pull-request
   conda-cpp-checks:
     needs: conda-cpp-build
     secrets: inherit
-<<<<<<< HEAD
     uses: rapidsai/shared-workflows/.github/workflows/conda-cpp-post-build-checks.yaml@branch-25.08
-=======
-    uses: rapidsai/shared-workflows/.github/workflows/conda-cpp-post-build-checks.yaml@python-3.13
->>>>>>> 73e4fbcb
     with:
       build_type: pull-request
       enable_check_symbols: true
@@ -164,21 +140,13 @@
   conda-python-build:
     needs: conda-cpp-build
     secrets: inherit
-<<<<<<< HEAD
     uses: rapidsai/shared-workflows/.github/workflows/conda-python-build.yaml@branch-25.08
-=======
-    uses: rapidsai/shared-workflows/.github/workflows/conda-python-build.yaml@python-3.13
->>>>>>> 73e4fbcb
     with:
       build_type: pull-request
   conda-python-tests:
     needs: [conda-python-build, changed-files]
     secrets: inherit
-<<<<<<< HEAD
     uses: rapidsai/shared-workflows/.github/workflows/conda-python-tests.yaml@branch-25.08
-=======
-    uses: rapidsai/shared-workflows/.github/workflows/conda-python-tests.yaml@python-3.13
->>>>>>> 73e4fbcb
     if: fromJSON(needs.changed-files.outputs.changed_file_groups).test_python
     with:
       build_type: pull-request
@@ -197,11 +165,7 @@
   docs-build:
     needs: conda-python-build
     secrets: inherit
-<<<<<<< HEAD
     uses: rapidsai/shared-workflows/.github/workflows/custom-job.yaml@branch-25.08
-=======
-    uses: rapidsai/shared-workflows/.github/workflows/custom-job.yaml@python-3.13
->>>>>>> 73e4fbcb
     with:
       build_type: pull-request
       node_type: "gpu-l4-latest-1"
@@ -211,11 +175,7 @@
   rust-build:
     needs: conda-cpp-build
     secrets: inherit
-<<<<<<< HEAD
     uses: rapidsai/shared-workflows/.github/workflows/custom-job.yaml@branch-25.08
-=======
-    uses: rapidsai/shared-workflows/.github/workflows/custom-job.yaml@python-3.13
->>>>>>> 73e4fbcb
     with:
       build_type: pull-request
       node_type: "gpu-l4-latest-1"
@@ -225,11 +185,7 @@
   go-build:
     needs: conda-cpp-build
     secrets: inherit
-<<<<<<< HEAD
     uses: rapidsai/shared-workflows/.github/workflows/custom-job.yaml@branch-25.08
-=======
-    uses: rapidsai/shared-workflows/.github/workflows/custom-job.yaml@python-3.13
->>>>>>> 73e4fbcb
     with:
       build_type: pull-request
       node_type: "gpu-l4-latest-1"
@@ -239,11 +195,7 @@
   wheel-build-libcuvs:
     needs: checks
     secrets: inherit
-<<<<<<< HEAD
     uses: rapidsai/shared-workflows/.github/workflows/wheels-build.yaml@branch-25.08
-=======
-    uses: rapidsai/shared-workflows/.github/workflows/wheels-build.yaml@python-3.13
->>>>>>> 73e4fbcb
     with:
       build_type: pull-request
       script: ci/build_wheel_libcuvs.sh
@@ -254,11 +206,7 @@
   wheel-build-cuvs:
     needs: wheel-build-libcuvs
     secrets: inherit
-<<<<<<< HEAD
     uses: rapidsai/shared-workflows/.github/workflows/wheels-build.yaml@branch-25.08
-=======
-    uses: rapidsai/shared-workflows/.github/workflows/wheels-build.yaml@python-3.13
->>>>>>> 73e4fbcb
     with:
       build_type: pull-request
       script: ci/build_wheel_cuvs.sh
@@ -267,11 +215,7 @@
   wheel-tests-cuvs:
     needs: [wheel-build-cuvs, changed-files]
     secrets: inherit
-<<<<<<< HEAD
     uses: rapidsai/shared-workflows/.github/workflows/wheels-test.yaml@branch-25.08
-=======
-    uses: rapidsai/shared-workflows/.github/workflows/wheels-test.yaml@python-3.13
->>>>>>> 73e4fbcb
     if: fromJSON(needs.changed-files.outputs.changed_file_groups).test_python
     with:
       build_type: pull-request
@@ -279,11 +223,7 @@
   devcontainer:
     secrets: inherit
     needs: telemetry-setup
-<<<<<<< HEAD
     uses: rapidsai/shared-workflows/.github/workflows/build-in-devcontainer.yaml@branch-25.08
-=======
-    uses: rapidsai/shared-workflows/.github/workflows/build-in-devcontainer.yaml@python-3.13
->>>>>>> 73e4fbcb
     with:
       arch: '["amd64"]'
       cuda: '["12.8"]'
