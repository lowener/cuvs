# =============================================================================
# Copyright (c) 2021-2025, NVIDIA CORPORATION.
#
# Licensed under the Apache License, Version 2.0 (the "License"); you may not use this file except
# in compliance with the License. You may obtain a copy of the License at
#
# http://www.apache.org/licenses/LICENSE-2.0
#
# Unless required by applicable law or agreed to in writing, software distributed under the License
# is distributed on an "AS IS" BASIS, WITHOUT WARRANTIES OR CONDITIONS OF ANY KIND, either express
# or implied. See the License for the specific language governing permissions and limitations under
# the License.
# =============================================================================

# ##################################################################################################
# enable testing ################################################################################
# ##################################################################################################
enable_testing()
include(rapids-test)
rapids_test_init()

function(ConfigureTest)

  set(options NOCUDA FETCH_CODEBOOKS)
  set(oneValueArgs NAME GPUS PERCENT ADDITIONAL_DEP)
  set(multiValueArgs PATH)

  cmake_parse_arguments(_CUVS_TEST "${options}" "${oneValueArgs}" "${multiValueArgs}" ${ARGN})
  if(NOT DEFINED _CUVS_TEST_GPUS AND NOT DEFINED _CUVS_TEST_PERCENT)
    set(_CUVS_TEST_GPUS 1)
    set(_CUVS_TEST_PERCENT 30)
  endif()
  if(NOT DEFINED _CUVS_TEST_GPUS)
    set(_CUVS_TEST_GPUS 1)
  endif()
  if(NOT DEFINED _CUVS_TEST_PERCENT)
    set(_CUVS_TEST_PERCENT 100)
  endif()

  if(_CUVS_TEST_NOCUDA)
    set(TEST_NAME "${_CUVS_TEST_NAME}_NOCUDA")
  else()
    set(TEST_NAME ${_CUVS_TEST_NAME})
  endif()

  add_executable(${TEST_NAME} ${_CUVS_TEST_PATH})
  target_link_libraries(
    ${TEST_NAME}
    PRIVATE cuvs
            cuvs::cuvs
            raft::raft
            GTest::gtest
            GTest::gtest_main
            Threads::Threads
            ${CUVS_CTK_MATH_DEPENDENCIES}
            $<TARGET_NAME_IF_EXISTS:OpenMP::OpenMP_CXX>
            $<TARGET_NAME_IF_EXISTS:conda_env>
            ${_CUVS_TEST_ADDITIONAL_DEP}
  )
  set_target_properties(
    ${TEST_NAME}
    PROPERTIES RUNTIME_OUTPUT_DIRECTORY "$<BUILD_INTERFACE:${CUVS_BINARY_DIR}/gtests>"
               INSTALL_RPATH "\$ORIGIN/../../../lib"
               CXX_STANDARD 17
               CXX_STANDARD_REQUIRED ON
               CUDA_STANDARD 17
               CUDA_STANDARD_REQUIRED ON
  )
  target_compile_options(
    ${TEST_NAME} PRIVATE "$<$<COMPILE_LANGUAGE:CXX>:${CUVS_CXX_FLAGS}>"
                         "$<$<COMPILE_LANGUAGE:CUDA>:${CUVS_CUDA_FLAGS}>"
  )

  if(_CUVS_TEST_NOCUDA)
    target_compile_definitions(${TEST_NAME} PRIVATE "CUVS_DISABLE_CUDA")
  endif()

  if(_CUVS_TEST_FETCH_CODEBOOKS)
    set(CODEBOOKS 384_int8_pq_pivots.bin 384_int8_pq_pivots.bin_rotation_matrix.bin
                  64_float_pq_pivots.bin 64_float_pq_pivots.bin_rotation_matrix.bin
    )

    foreach(CODEBOOK ${CODEBOOKS})
      file(
        DOWNLOAD
        https://data.rapids.ai/cuvs/tests/data/neighbors/ann_vamana/randomized_codebooks/${CODEBOOK}
        ${CUVS_BINARY_DIR}/tests/data/neighbors/ann_vamana/randomized_codebooks/${CODEBOOK}
      )
    endforeach()

    target_compile_definitions(${TEST_NAME} PRIVATE TEST_DATA_DIR="${CUVS_BINARY_DIR}/tests/data/")
  endif()

  target_include_directories(${TEST_NAME} PUBLIC "$<BUILD_INTERFACE:${CUVS_SOURCE_DIR}/tests>")

  rapids_test_add(
    NAME ${TEST_NAME}
    COMMAND ${TEST_NAME}
    GPUS ${_CUVS_TEST_GPUS}
    PERCENT ${_CUVS_TEST_PERCENT}
    INSTALL_COMPONENT_SET testing
  )
endfunction()

# ##################################################################################################
# test sources ##################################################################################
# ##################################################################################################

ConfigureTest(
  NAME NEIGHBORS_TEST
  PATH neighbors/brute_force.cu neighbors/brute_force_prefiltered.cu neighbors/sparse_brute_force.cu
       neighbors/refine.cu
  GPUS 1
  PERCENT 100
)

ConfigureTest(
  NAME NEIGHBORS_TIERED_INDEX_TEST
  PATH neighbors/tiered_index.cu
  GPUS 1
  PERCENT 100
)

ConfigureTest(
  NAME CLUSTER_TEST
  PATH cluster/kmeans.cu cluster/kmeans_balanced.cu cluster/kmeans_find_k.cu cluster/linkage.cu
       cluster/connect_knn.cu
  GPUS 1
  PERCENT 100
)

ConfigureTest(
  NAME NEIGHBORS_ANN_IVF_FLAT_TEST
  PATH neighbors/ann_ivf_flat/test_float_int64_t.cu neighbors/ann_ivf_flat/test_half_int64_t.cu
       neighbors/ann_ivf_flat/test_int8_t_int64_t.cu neighbors/ann_ivf_flat/test_uint8_t_int64_t.cu
  GPUS 1
  PERCENT 100
)

ConfigureTest(
  NAME NEIGHBORS_ANN_IVF_PQ_TEST
  PATH neighbors/ann_ivf_pq/test_float_int64_t.cu neighbors/ann_ivf_pq/test_int8_t_int64_t.cu
       neighbors/ann_ivf_pq/test_uint8_t_int64_t.cu
  GPUS 1
  PERCENT 100
)

ConfigureTest(
  NAME NEIGHBORS_ANN_SCANN_TEST
  PATH neighbors/ann_scann/test_float_int64_t.cu
  GPUS 1
  PERCENT 1
)

ConfigureTest(
  NAME NEIGHBORS_ANN_BRUTE_FORCE_TEST
  PATH neighbors/ann_brute_force/test_float.cu neighbors/ann_brute_force/test_half.cu
  GPUS 1
  PERCENT 100
)

ConfigureTest(
  NAME NEIGHBORS_ANN_CAGRA_TEST_BUGS
  PATH neighbors/ann_cagra/bug_extreme_inputs_oob.cu neighbors/ann_cagra/bug_multi_cta_crash.cu
  GPUS 1
  PERCENT 100
)

ConfigureTest(
  NAME NEIGHBORS_ANN_CAGRA_FLOAT_UINT32_TEST
  PATH neighbors/ann_cagra/test_float_uint32_t.cu
  GPUS 1
  PERCENT 100
)

ConfigureTest(
  NAME NEIGHBORS_ANN_CAGRA_HELPERS_TEST
  PATH neighbors/ann_cagra/test_optimize_uint32_t.cu
  GPUS 1
  PERCENT 100
)

ConfigureTest(
  NAME NEIGHBORS_ANN_CAGRA_HALF_UINT32_TEST
  PATH neighbors/ann_cagra/test_half_uint32_t.cu
  GPUS 1
  PERCENT 100
)

ConfigureTest(
  NAME NEIGHBORS_ANN_CAGRA_INT8_UINT32_TEST
  PATH neighbors/ann_cagra/test_int8_t_uint32_t.cu
  GPUS 1
  PERCENT 100
)

ConfigureTest(
  NAME NEIGHBORS_ANN_CAGRA_UINT8_UINT32_TEST
  PATH neighbors/ann_cagra/test_uint8_t_uint32_t.cu
  GPUS 1
  PERCENT 100
)

ConfigureTest(
  NAME NEIGHBORS_ANN_NN_DESCENT_TEST
  PATH neighbors/ann_nn_descent/test_float_uint32_t.cu
       neighbors/ann_nn_descent/test_int8_t_uint32_t.cu
       neighbors/ann_nn_descent/test_uint8_t_uint32_t.cu
  GPUS 1
  PERCENT 100
)

ConfigureTest(
  NAME NEIGHBORS_ANN_VAMANA_TEST
  PATH neighbors/ann_vamana/test_float_uint32_t.cu neighbors/ann_vamana/test_int8_t_uint32_t.cu
       neighbors/ann_vamana/test_uint8_t_uint32_t.cu
  GPUS 1
  PERCENT 100
  FETCH_CODEBOOKS
)

ConfigureTest(
  NAME NEIGHBORS_BALL_COVER_TEST
  PATH neighbors/ball_cover.cu
  GPUS 1
  PERCENT 100
)

ConfigureTest(
  NAME NEIGHBORS_EPSILON_NEIGHBORHOOD_TEST
  PATH neighbors/epsilon_neighborhood.cu
  GPUS 1
  PERCENT 100
)

ConfigureTest(
  NAME NEIGHBORS_ALL_NEIGHBORS_TEST
  PATH neighbors/all_neighbors/test_float.cu
  GPUS 1
  PERCENT 100
)

ConfigureTest(
  NAME NEIGHBORS_DYNAMIC_BATCHING_TEST
  PATH neighbors/dynamic_batching/test_brute_force.cu neighbors/dynamic_batching/test_cagra.cu
       neighbors/dynamic_batching/test_ivf_flat.cu neighbors/dynamic_batching/test_ivf_pq.cu
  GPUS 1
  PERCENT 100
)

if(BUILD_CAGRA_HNSWLIB)
  ConfigureTest(
<<<<<<< HEAD
    NAME NEIGHBORS_TEST
    PATH neighbors/brute_force.cu neighbors/brute_force_prefiltered.cu
         neighbors/sparse_brute_force.cu neighbors/refine.cu
    GPUS 1
    PERCENT 100
  )

  ConfigureTest(
    NAME NEIGHBORS_TIERED_INDEX_TEST
    PATH neighbors/tiered_index.cu
    GPUS 1
    PERCENT 100
  )

  ConfigureTest(
    NAME CLUSTER_TEST
    PATH cluster/kmeans.cu cluster/kmeans_balanced.cu cluster/kmeans_find_k.cu cluster/linkage.cu
         cluster/connect_knn.cu
    GPUS 1
    PERCENT 100
  )

  ConfigureTest(
    NAME NEIGHBORS_ANN_IVF_FLAT_TEST
    PATH neighbors/ann_ivf_flat/test_float_int64_t.cu
         neighbors/ann_ivf_flat/test_half_int64_t.cu
         neighbors/ann_ivf_flat/test_int8_t_int64_t.cu
         neighbors/ann_ivf_flat/test_uint8_t_int64_t.cu
    GPUS 1
    PERCENT 100
  )

  ConfigureTest(
    NAME NEIGHBORS_ANN_IVF_PQ_TEST
    PATH neighbors/ann_ivf_pq/test_float_int64_t.cu neighbors/ann_ivf_pq/test_int8_t_int64_t.cu
         neighbors/ann_ivf_pq/test_uint8_t_int64_t.cu
    GPUS 1
    PERCENT 100
  )

  ConfigureTest(
    NAME NEIGHBORS_ANN_SCANN_TEST
    PATH neighbors/ann_scann/test_float_int64_t.cu
    GPUS 1
    PERCENT 1
  )

  ConfigureTest(
    NAME NEIGHBORS_ANN_BRUTE_FORCE_TEST
    PATH neighbors/ann_brute_force/test_float.cu neighbors/ann_brute_force/test_half.cu
    GPUS 1
    PERCENT 100
  )

  ConfigureTest(
    NAME NEIGHBORS_ANN_CAGRA_TEST_BUGS
    PATH neighbors/ann_cagra/bug_extreme_inputs_oob.cu neighbors/ann_cagra/bug_multi_cta_crash.cu
    GPUS 1
    PERCENT 100
  )

  ConfigureTest(
    NAME NEIGHBORS_ANN_CAGRA_FLOAT_UINT32_TEST
    PATH neighbors/ann_cagra/test_float_uint32_t.cu
    GPUS 1
    PERCENT 100
  )

  ConfigureTest(
    NAME NEIGHBORS_ANN_CAGRA_HELPERS_TEST
    PATH neighbors/ann_cagra/test_optimize_uint32_t.cu
    GPUS 1
    PERCENT 100
  )

  ConfigureTest(
    NAME NEIGHBORS_ANN_CAGRA_HALF_UINT32_TEST
    PATH neighbors/ann_cagra/test_half_uint32_t.cu
    GPUS 1
    PERCENT 100
  )

  ConfigureTest(
    NAME NEIGHBORS_ANN_CAGRA_INT8_UINT32_TEST
    PATH neighbors/ann_cagra/test_int8_t_uint32_t.cu
    GPUS 1
    PERCENT 100
  )

  ConfigureTest(
    NAME NEIGHBORS_ANN_CAGRA_UINT8_UINT32_TEST
    PATH neighbors/ann_cagra/test_uint8_t_uint32_t.cu
    GPUS 1
    PERCENT 100
  )

  ConfigureTest(
    NAME NEIGHBORS_ANN_NN_DESCENT_TEST
    PATH neighbors/ann_nn_descent/test_float_uint32_t.cu
         neighbors/ann_nn_descent/test_int8_t_uint32_t.cu
         neighbors/ann_nn_descent/test_uint8_t_uint32_t.cu
    GPUS 1
    PERCENT 100
  )

  ConfigureTest(
    NAME NEIGHBORS_ANN_VAMANA_TEST
    PATH neighbors/ann_vamana/test_float_uint32_t.cu neighbors/ann_vamana/test_int8_t_uint32_t.cu
         neighbors/ann_vamana/test_uint8_t_uint32_t.cu
    GPUS 1
    PERCENT 100
    FETCH_CODEBOOKS
  )

  ConfigureTest(
    NAME NEIGHBORS_BALL_COVER_TEST
    PATH neighbors/ball_cover.cu
    GPUS 1
    PERCENT 100
  )

  ConfigureTest(
    NAME NEIGHBORS_EPSILON_NEIGHBORHOOD_TEST
    PATH neighbors/epsilon_neighborhood.cu
    GPUS 1
    PERCENT 100
  )

  ConfigureTest(
    NAME NEIGHBORS_ALL_NEIGHBORS_TEST
    PATH neighbors/all_neighbors/test_float.cu
    GPUS 1
    PERCENT 100
  )

  ConfigureTest(
    NAME NEIGHBORS_DYNAMIC_BATCHING_TEST
    PATH neighbors/dynamic_batching/test_brute_force.cu neighbors/dynamic_batching/test_cagra.cu
         neighbors/dynamic_batching/test_ivf_flat.cu neighbors/dynamic_batching/test_ivf_pq.cu
    GPUS 1
    PERCENT 100
  )

  if(BUILD_CAGRA_HNSWLIB)
    ConfigureTest(
      NAME NEIGHBORS_HNSW_TEST
      PATH neighbors/hnsw.cu
      GPUS 1
      PERCENT 100
    )
    target_link_libraries(NEIGHBORS_HNSW_TEST PRIVATE hnswlib::hnswlib)
    target_compile_definitions(NEIGHBORS_HNSW_TEST PUBLIC CUVS_BUILD_CAGRA_HNSWLIB)
  endif()

  if(BUILD_MG_ALGOS)
    ConfigureTest(
      NAME NEIGHBORS_MG_TEST
      PATH neighbors/mg/test_float.cu
      GPUS 1
      PERCENT 100
      ADDITIONAL_DEP NCCL::NCCL
    )
  endif()

  ConfigureTest(
    NAME DISTANCE_TEST
    PATH distance/dist_canberra.cu
         distance/dist_correlation.cu
         distance/dist_cos.cu
         distance/dist_hamming.cu
         distance/dist_hellinger.cu
         distance/dist_inner_product.cu
         distance/dist_jensen_shannon.cu
         distance/dist_kl_divergence.cu
         distance/dist_l1.cu
         distance/dist_l2_exp.cu
         distance/dist_l2_sqrt_exp.cu
         distance/dist_l_inf.cu
         distance/dist_lp_unexp.cu
         distance/dist_russell_rao.cu
         distance/gram.cu
         distance/masked_nn.cu
         distance/sparse_distance.cu
         sparse/neighbors/cross_component_nn.cu
    GPUS 1
    PERCENT 100
  )

  ConfigureTest(
    NAME SPARSE_TEST
    PATH sparse/cluster/cluster_solvers.cu sparse/cluster/eigen_solvers.cu
         sparse/cluster/spectral.cu
    GPUS 1
    PERCENT 100
  )

  ConfigureTest(
    NAME PREPROCESSING_TEST
    PATH preprocessing/scalar_quantization.cu preprocessing/binary_quantization.cu
         preprocessing/product_quantization.cu preprocessing/spectral_embedding.cu
    GPUS 1
    PERCENT 100
  )

  ConfigureTest(
    NAME STATS_TEST
    PATH stats/trustworthiness.cu stats/silhouette_score.cu
=======
    NAME NEIGHBORS_HNSW_TEST
    PATH neighbors/hnsw.cu
>>>>>>> 895515c4
    GPUS 1
    PERCENT 100
  )
  target_link_libraries(NEIGHBORS_HNSW_TEST PRIVATE hnswlib::hnswlib)
  target_compile_definitions(NEIGHBORS_HNSW_TEST PUBLIC CUVS_BUILD_CAGRA_HNSWLIB)
endif()

if(BUILD_MG_ALGOS)
  ConfigureTest(
    NAME NEIGHBORS_MG_TEST
    PATH neighbors/mg/test_float.cu
    GPUS 1
    PERCENT 100
    ADDITIONAL_DEP NCCL::NCCL
  )
endif()

ConfigureTest(
  NAME DISTANCE_TEST
  PATH distance/dist_canberra.cu
       distance/dist_correlation.cu
       distance/dist_cos.cu
       distance/dist_hamming.cu
       distance/dist_hellinger.cu
       distance/dist_inner_product.cu
       distance/dist_jensen_shannon.cu
       distance/dist_kl_divergence.cu
       distance/dist_l1.cu
       distance/dist_l2_exp.cu
       distance/dist_l2_sqrt_exp.cu
       distance/dist_l_inf.cu
       distance/dist_lp_unexp.cu
       distance/dist_russell_rao.cu
       distance/gram.cu
       distance/masked_nn.cu
       distance/sparse_distance.cu
       sparse/neighbors/cross_component_nn.cu
  GPUS 1
  PERCENT 100
)

ConfigureTest(
  NAME SPARSE_TEST
  PATH sparse/cluster/cluster_solvers.cu sparse/cluster/eigen_solvers.cu sparse/cluster/spectral.cu
  GPUS 1
  PERCENT 100
)

ConfigureTest(
  NAME PREPROCESSING_TEST
  PATH preprocessing/scalar_quantization.cu preprocessing/binary_quantization.cu
       preprocessing/spectral_embedding.cu
  GPUS 1
  PERCENT 100
)

ConfigureTest(
  NAME STATS_TEST
  PATH stats/trustworthiness.cu stats/silhouette_score.cu
  GPUS 1
  PERCENT 100
)

# ##################################################################################################
# Install tests ####################################################################################
# ##################################################################################################
rapids_test_install_relocatable(INSTALL_COMPONENT_SET testing DESTINATION bin/gtests/libcuvs)<|MERGE_RESOLUTION|>--- conflicted
+++ resolved
@@ -250,218 +250,8 @@
 
 if(BUILD_CAGRA_HNSWLIB)
   ConfigureTest(
-<<<<<<< HEAD
-    NAME NEIGHBORS_TEST
-    PATH neighbors/brute_force.cu neighbors/brute_force_prefiltered.cu
-         neighbors/sparse_brute_force.cu neighbors/refine.cu
-    GPUS 1
-    PERCENT 100
-  )
-
-  ConfigureTest(
-    NAME NEIGHBORS_TIERED_INDEX_TEST
-    PATH neighbors/tiered_index.cu
-    GPUS 1
-    PERCENT 100
-  )
-
-  ConfigureTest(
-    NAME CLUSTER_TEST
-    PATH cluster/kmeans.cu cluster/kmeans_balanced.cu cluster/kmeans_find_k.cu cluster/linkage.cu
-         cluster/connect_knn.cu
-    GPUS 1
-    PERCENT 100
-  )
-
-  ConfigureTest(
-    NAME NEIGHBORS_ANN_IVF_FLAT_TEST
-    PATH neighbors/ann_ivf_flat/test_float_int64_t.cu
-         neighbors/ann_ivf_flat/test_half_int64_t.cu
-         neighbors/ann_ivf_flat/test_int8_t_int64_t.cu
-         neighbors/ann_ivf_flat/test_uint8_t_int64_t.cu
-    GPUS 1
-    PERCENT 100
-  )
-
-  ConfigureTest(
-    NAME NEIGHBORS_ANN_IVF_PQ_TEST
-    PATH neighbors/ann_ivf_pq/test_float_int64_t.cu neighbors/ann_ivf_pq/test_int8_t_int64_t.cu
-         neighbors/ann_ivf_pq/test_uint8_t_int64_t.cu
-    GPUS 1
-    PERCENT 100
-  )
-
-  ConfigureTest(
-    NAME NEIGHBORS_ANN_SCANN_TEST
-    PATH neighbors/ann_scann/test_float_int64_t.cu
-    GPUS 1
-    PERCENT 1
-  )
-
-  ConfigureTest(
-    NAME NEIGHBORS_ANN_BRUTE_FORCE_TEST
-    PATH neighbors/ann_brute_force/test_float.cu neighbors/ann_brute_force/test_half.cu
-    GPUS 1
-    PERCENT 100
-  )
-
-  ConfigureTest(
-    NAME NEIGHBORS_ANN_CAGRA_TEST_BUGS
-    PATH neighbors/ann_cagra/bug_extreme_inputs_oob.cu neighbors/ann_cagra/bug_multi_cta_crash.cu
-    GPUS 1
-    PERCENT 100
-  )
-
-  ConfigureTest(
-    NAME NEIGHBORS_ANN_CAGRA_FLOAT_UINT32_TEST
-    PATH neighbors/ann_cagra/test_float_uint32_t.cu
-    GPUS 1
-    PERCENT 100
-  )
-
-  ConfigureTest(
-    NAME NEIGHBORS_ANN_CAGRA_HELPERS_TEST
-    PATH neighbors/ann_cagra/test_optimize_uint32_t.cu
-    GPUS 1
-    PERCENT 100
-  )
-
-  ConfigureTest(
-    NAME NEIGHBORS_ANN_CAGRA_HALF_UINT32_TEST
-    PATH neighbors/ann_cagra/test_half_uint32_t.cu
-    GPUS 1
-    PERCENT 100
-  )
-
-  ConfigureTest(
-    NAME NEIGHBORS_ANN_CAGRA_INT8_UINT32_TEST
-    PATH neighbors/ann_cagra/test_int8_t_uint32_t.cu
-    GPUS 1
-    PERCENT 100
-  )
-
-  ConfigureTest(
-    NAME NEIGHBORS_ANN_CAGRA_UINT8_UINT32_TEST
-    PATH neighbors/ann_cagra/test_uint8_t_uint32_t.cu
-    GPUS 1
-    PERCENT 100
-  )
-
-  ConfigureTest(
-    NAME NEIGHBORS_ANN_NN_DESCENT_TEST
-    PATH neighbors/ann_nn_descent/test_float_uint32_t.cu
-         neighbors/ann_nn_descent/test_int8_t_uint32_t.cu
-         neighbors/ann_nn_descent/test_uint8_t_uint32_t.cu
-    GPUS 1
-    PERCENT 100
-  )
-
-  ConfigureTest(
-    NAME NEIGHBORS_ANN_VAMANA_TEST
-    PATH neighbors/ann_vamana/test_float_uint32_t.cu neighbors/ann_vamana/test_int8_t_uint32_t.cu
-         neighbors/ann_vamana/test_uint8_t_uint32_t.cu
-    GPUS 1
-    PERCENT 100
-    FETCH_CODEBOOKS
-  )
-
-  ConfigureTest(
-    NAME NEIGHBORS_BALL_COVER_TEST
-    PATH neighbors/ball_cover.cu
-    GPUS 1
-    PERCENT 100
-  )
-
-  ConfigureTest(
-    NAME NEIGHBORS_EPSILON_NEIGHBORHOOD_TEST
-    PATH neighbors/epsilon_neighborhood.cu
-    GPUS 1
-    PERCENT 100
-  )
-
-  ConfigureTest(
-    NAME NEIGHBORS_ALL_NEIGHBORS_TEST
-    PATH neighbors/all_neighbors/test_float.cu
-    GPUS 1
-    PERCENT 100
-  )
-
-  ConfigureTest(
-    NAME NEIGHBORS_DYNAMIC_BATCHING_TEST
-    PATH neighbors/dynamic_batching/test_brute_force.cu neighbors/dynamic_batching/test_cagra.cu
-         neighbors/dynamic_batching/test_ivf_flat.cu neighbors/dynamic_batching/test_ivf_pq.cu
-    GPUS 1
-    PERCENT 100
-  )
-
-  if(BUILD_CAGRA_HNSWLIB)
-    ConfigureTest(
-      NAME NEIGHBORS_HNSW_TEST
-      PATH neighbors/hnsw.cu
-      GPUS 1
-      PERCENT 100
-    )
-    target_link_libraries(NEIGHBORS_HNSW_TEST PRIVATE hnswlib::hnswlib)
-    target_compile_definitions(NEIGHBORS_HNSW_TEST PUBLIC CUVS_BUILD_CAGRA_HNSWLIB)
-  endif()
-
-  if(BUILD_MG_ALGOS)
-    ConfigureTest(
-      NAME NEIGHBORS_MG_TEST
-      PATH neighbors/mg/test_float.cu
-      GPUS 1
-      PERCENT 100
-      ADDITIONAL_DEP NCCL::NCCL
-    )
-  endif()
-
-  ConfigureTest(
-    NAME DISTANCE_TEST
-    PATH distance/dist_canberra.cu
-         distance/dist_correlation.cu
-         distance/dist_cos.cu
-         distance/dist_hamming.cu
-         distance/dist_hellinger.cu
-         distance/dist_inner_product.cu
-         distance/dist_jensen_shannon.cu
-         distance/dist_kl_divergence.cu
-         distance/dist_l1.cu
-         distance/dist_l2_exp.cu
-         distance/dist_l2_sqrt_exp.cu
-         distance/dist_l_inf.cu
-         distance/dist_lp_unexp.cu
-         distance/dist_russell_rao.cu
-         distance/gram.cu
-         distance/masked_nn.cu
-         distance/sparse_distance.cu
-         sparse/neighbors/cross_component_nn.cu
-    GPUS 1
-    PERCENT 100
-  )
-
-  ConfigureTest(
-    NAME SPARSE_TEST
-    PATH sparse/cluster/cluster_solvers.cu sparse/cluster/eigen_solvers.cu
-         sparse/cluster/spectral.cu
-    GPUS 1
-    PERCENT 100
-  )
-
-  ConfigureTest(
-    NAME PREPROCESSING_TEST
-    PATH preprocessing/scalar_quantization.cu preprocessing/binary_quantization.cu
-         preprocessing/product_quantization.cu preprocessing/spectral_embedding.cu
-    GPUS 1
-    PERCENT 100
-  )
-
-  ConfigureTest(
-    NAME STATS_TEST
-    PATH stats/trustworthiness.cu stats/silhouette_score.cu
-=======
     NAME NEIGHBORS_HNSW_TEST
     PATH neighbors/hnsw.cu
->>>>>>> 895515c4
     GPUS 1
     PERCENT 100
   )
