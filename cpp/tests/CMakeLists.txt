# =============================================================================
# Copyright (c) 2021-2025, NVIDIA CORPORATION.
#
# Licensed under the Apache License, Version 2.0 (the "License"); you may not use this file except
# in compliance with the License. You may obtain a copy of the License at
#
# http://www.apache.org/licenses/LICENSE-2.0
#
# Unless required by applicable law or agreed to in writing, software distributed under the License
# is distributed on an "AS IS" BASIS, WITHOUT WARRANTIES OR CONDITIONS OF ANY KIND, either express
# or implied. See the License for the specific language governing permissions and limitations under
# the License.
# =============================================================================

# ##################################################################################################
# enable testing ################################################################################
# ##################################################################################################
enable_testing()
include(rapids-test)
rapids_test_init()

function(ConfigureTest)

  set(options NOCUDA C_LIB FETCH_CODEBOOKS)
  set(oneValueArgs NAME GPUS PERCENT ADDITIONAL_DEP)
  set(multiValueArgs PATH)

  cmake_parse_arguments(_CUVS_TEST "${options}" "${oneValueArgs}" "${multiValueArgs}" ${ARGN})
  if(NOT DEFINED _CUVS_TEST_GPUS AND NOT DEFINED _CUVS_TEST_PERCENT)
    set(_CUVS_TEST_GPUS 1)
    set(_CUVS_TEST_PERCENT 30)
  endif()
  if(NOT DEFINED _CUVS_TEST_GPUS)
    set(_CUVS_TEST_GPUS 1)
  endif()
  if(NOT DEFINED _CUVS_TEST_PERCENT)
    set(_CUVS_TEST_PERCENT 100)
  endif()

  if(_CUVS_TEST_NOCUDA)
    set(TEST_NAME "${_CUVS_TEST_NAME}_NOCUDA")
  else()
    set(TEST_NAME ${_CUVS_TEST_NAME})
  endif()

  add_executable(${TEST_NAME} ${_CUVS_TEST_PATH})
  target_link_libraries(
    ${TEST_NAME}
    PRIVATE cuvs
            cuvs::cuvs
            raft::raft
            GTest::gtest
            GTest::gtest_main
            Threads::Threads
            ${CUVS_CTK_MATH_DEPENDENCIES}
            $<TARGET_NAME_IF_EXISTS:OpenMP::OpenMP_CXX>
            $<TARGET_NAME_IF_EXISTS:conda_env>
            $<$<BOOL:${_CUVS_TEST_C_LIB}>:cuvs::c_api>
            ${_CUVS_TEST_ADDITIONAL_DEP}
  )
  set_target_properties(
    ${TEST_NAME}
    PROPERTIES RUNTIME_OUTPUT_DIRECTORY "$<BUILD_INTERFACE:${CUVS_BINARY_DIR}/gtests>"
               INSTALL_RPATH "\$ORIGIN/../../../lib"
               CXX_STANDARD 17
               CXX_STANDARD_REQUIRED ON
               CUDA_STANDARD 17
               CUDA_STANDARD_REQUIRED ON
  )
  target_compile_options(
    ${TEST_NAME} PRIVATE "$<$<COMPILE_LANGUAGE:CXX>:${CUVS_CXX_FLAGS}>"
                         "$<$<COMPILE_LANGUAGE:CUDA>:${CUVS_CUDA_FLAGS}>"
  )

  if(_CUVS_TEST_NOCUDA)
    target_compile_definitions(${TEST_NAME} PRIVATE "CUVS_DISABLE_CUDA")
  endif()

  if(_CUVS_TEST_FETCH_CODEBOOKS)
    set(CODEBOOKS 384_int8_pq_pivots.bin 384_int8_pq_pivots.bin_rotation_matrix.bin
                  64_float_pq_pivots.bin 64_float_pq_pivots.bin_rotation_matrix.bin
    )

    foreach(CODEBOOK ${CODEBOOKS})
      file(
        DOWNLOAD
        https://data.rapids.ai/cuvs/tests/data/neighbors/ann_vamana/randomized_codebooks/${CODEBOOK}
        ${CUVS_BINARY_DIR}/tests/data/neighbors/ann_vamana/randomized_codebooks/${CODEBOOK}
      )
    endforeach()

    target_compile_definitions(${TEST_NAME} PRIVATE TEST_DATA_DIR="${CUVS_BINARY_DIR}/tests/data/")
  endif()

  target_include_directories(${TEST_NAME} PUBLIC "$<BUILD_INTERFACE:${CUVS_SOURCE_DIR}/tests>")

  rapids_test_add(
    NAME ${TEST_NAME}
    COMMAND ${TEST_NAME}
    GPUS ${_CUVS_TEST_GPUS}
    PERCENT ${_CUVS_TEST_PERCENT}
    INSTALL_COMPONENT_SET testing
  )
endfunction()

# ##################################################################################################
# test sources ##################################################################################
# ##################################################################################################

if(BUILD_TESTS)
  ConfigureTest(
    NAME NEIGHBORS_TEST
    PATH neighbors/brute_force.cu neighbors/brute_force_prefiltered.cu
         neighbors/sparse_brute_force.cu neighbors/refine.cu
    GPUS 1
    PERCENT 100
  )

  ConfigureTest(
    NAME NEIGHBORS_TIERED_INDEX_TEST
    PATH neighbors/tiered_index.cu
    GPUS 1
    PERCENT 100
  )

  ConfigureTest(
    NAME CLUSTER_TEST
    PATH cluster/kmeans.cu cluster/kmeans_balanced.cu cluster/kmeans_find_k.cu cluster/linkage.cu
         cluster/connect_knn.cu
    GPUS 1
    PERCENT 100
  )

  ConfigureTest(
    NAME NEIGHBORS_ANN_IVF_FLAT_TEST
    PATH neighbors/ann_ivf_flat/test_float_int64_t.cu
         neighbors/ann_ivf_flat/test_half_int64_t.cu
         neighbors/ann_ivf_flat/test_int8_t_int64_t.cu
         neighbors/ann_ivf_flat/test_uint8_t_int64_t.cu
    GPUS 1
    PERCENT 100
  )

  ConfigureTest(
    NAME NEIGHBORS_ANN_IVF_PQ_TEST
    PATH neighbors/ann_ivf_pq/test_float_int64_t.cu neighbors/ann_ivf_pq/test_int8_t_int64_t.cu
         neighbors/ann_ivf_pq/test_uint8_t_int64_t.cu
    GPUS 1
    PERCENT 100
  )

  ConfigureTest(
    NAME NEIGHBORS_ANN_SCANN_TEST
    PATH neighbors/ann_scann/test_float_int64_t.cu
    GPUS 1
    PERCENT 1
  )

  ConfigureTest(
    NAME NEIGHBORS_ANN_BRUTE_FORCE_TEST
    PATH neighbors/ann_brute_force/test_float.cu neighbors/ann_brute_force/test_half.cu
    GPUS 1
    PERCENT 100
  )

  ConfigureTest(
    NAME NEIGHBORS_ANN_CAGRA_TEST_BUGS
    PATH neighbors/ann_cagra/bug_extreme_inputs_oob.cu neighbors/ann_cagra/bug_multi_cta_crash.cu
    GPUS 1
    PERCENT 100
  )

  ConfigureTest(
    NAME NEIGHBORS_ANN_CAGRA_FLOAT_UINT32_TEST
    PATH neighbors/ann_cagra/test_float_uint32_t.cu
    GPUS 1
    PERCENT 100
  )

  ConfigureTest(
    NAME NEIGHBORS_ANN_CAGRA_HELPERS_TEST
    PATH neighbors/ann_cagra/test_optimize_uint32_t.cu
    GPUS 1
    PERCENT 100
  )

  ConfigureTest(
    NAME NEIGHBORS_ANN_CAGRA_HALF_UINT32_TEST
    PATH neighbors/ann_cagra/test_half_uint32_t.cu
    GPUS 1
    PERCENT 100
  )

  ConfigureTest(
    NAME NEIGHBORS_ANN_CAGRA_INT8_UINT32_TEST
    PATH neighbors/ann_cagra/test_int8_t_uint32_t.cu
    GPUS 1
    PERCENT 100
  )

  ConfigureTest(
    NAME NEIGHBORS_ANN_CAGRA_UINT8_UINT32_TEST
    PATH neighbors/ann_cagra/test_uint8_t_uint32_t.cu
    GPUS 1
    PERCENT 100
  )

  ConfigureTest(
    NAME NEIGHBORS_ANN_NN_DESCENT_TEST
    PATH neighbors/ann_nn_descent/test_float_uint32_t.cu
         neighbors/ann_nn_descent/test_int8_t_uint32_t.cu
         neighbors/ann_nn_descent/test_uint8_t_uint32_t.cu
    GPUS 1
    PERCENT 100
  )

  ConfigureTest(
    NAME NEIGHBORS_ANN_VAMANA_TEST
    PATH neighbors/ann_vamana/test_float_uint32_t.cu neighbors/ann_vamana/test_int8_t_uint32_t.cu
         neighbors/ann_vamana/test_uint8_t_uint32_t.cu
    GPUS 1
    PERCENT 100
    FETCH_CODEBOOKS
  )

  ConfigureTest(
    NAME NEIGHBORS_BALL_COVER_TEST
    PATH neighbors/ball_cover.cu
    GPUS 1
    PERCENT 100
  )

  ConfigureTest(
    NAME NEIGHBORS_EPSILON_NEIGHBORHOOD_TEST
    PATH neighbors/epsilon_neighborhood.cu
    GPUS 1
    PERCENT 100
  )

  ConfigureTest(
    NAME NEIGHBORS_ALL_NEIGHBORS_TEST
    PATH neighbors/all_neighbors/test_float.cu
    GPUS 1
    PERCENT 100
  )

  ConfigureTest(
    NAME NEIGHBORS_DYNAMIC_BATCHING_TEST
    PATH neighbors/dynamic_batching/test_brute_force.cu neighbors/dynamic_batching/test_cagra.cu
         neighbors/dynamic_batching/test_ivf_flat.cu neighbors/dynamic_batching/test_ivf_pq.cu
    GPUS 1
    PERCENT 100
  )

  if(BUILD_CAGRA_HNSWLIB)
    ConfigureTest(
      NAME NEIGHBORS_HNSW_TEST
      PATH neighbors/hnsw.cu
      GPUS 1
      PERCENT 100
    )
    target_link_libraries(NEIGHBORS_HNSW_TEST PRIVATE hnswlib::hnswlib)
    target_compile_definitions(NEIGHBORS_HNSW_TEST PUBLIC CUVS_BUILD_CAGRA_HNSWLIB)
  endif()

  if(BUILD_MG_ALGOS)
    ConfigureTest(
      NAME NEIGHBORS_MG_TEST
      PATH neighbors/mg/test_float.cu
      GPUS 1
      PERCENT 100
      ADDITIONAL_DEP NCCL::NCCL
    )
  endif()

  ConfigureTest(
    NAME DISTANCE_TEST
    PATH distance/dist_canberra.cu
         distance/dist_correlation.cu
         distance/dist_cos.cu
         distance/dist_hamming.cu
         distance/dist_hellinger.cu
         distance/dist_inner_product.cu
         distance/dist_jensen_shannon.cu
         distance/dist_kl_divergence.cu
         distance/dist_l1.cu
         distance/dist_l2_exp.cu
         distance/dist_l2_sqrt_exp.cu
         distance/dist_l_inf.cu
         distance/dist_lp_unexp.cu
         distance/dist_russell_rao.cu
         distance/gram.cu
         distance/masked_nn.cu
         distance/sparse_distance.cu
         sparse/neighbors/cross_component_nn.cu
    GPUS 1
    PERCENT 100
  )

  ConfigureTest(
    NAME SPARSE_TEST
    PATH sparse/cluster/cluster_solvers.cu sparse/cluster/eigen_solvers.cu
         sparse/cluster/spectral.cu
    GPUS 1
    PERCENT 100
  )

  ConfigureTest(
<<<<<<< HEAD
    NAME
    PREPROCESSING_TEST
    PATH
    preprocessing/scalar_quantization.cu
    preprocessing/binary_quantization.cu
    preprocessing/product_quantization.cu
    preprocessing/spectral_embedding.cu
    GPUS
    1
    PERCENT
    100
=======
    NAME PREPROCESSING_TEST
    PATH preprocessing/scalar_quantization.cu preprocessing/binary_quantization.cu
         preprocessing/spectral_embedding.cu
    GPUS 1
    PERCENT 100
>>>>>>> 90c812d0
  )

  ConfigureTest(
    NAME STATS_TEST
    PATH stats/trustworthiness.cu stats/silhouette_score.cu
    GPUS 1
    PERCENT 100
  )
endif()

if(TARGET cuvs::c_api)
  enable_language(C)

  ConfigureTest(
    NAME INTEROP_TEST
    PATH core/interop.cu
    C_LIB
  )
  ConfigureTest(
    NAME DISTANCE_C_TEST
    PATH distance/run_pairwise_distance_c.c distance/pairwise_distance_c.cu
    C_LIB
  )

  ConfigureTest(
    NAME BRUTEFORCE_C_TEST
    PATH neighbors/run_brute_force_c.c neighbors/brute_force_c.cu
    C_LIB
  )

  ConfigureTest(
    NAME IVF_FLAT_C_TEST
    PATH neighbors/run_ivf_flat_c.c neighbors/ann_ivf_flat_c.cu
    C_LIB
  )

  ConfigureTest(
    NAME IVF_PQ_C_TEST
    PATH neighbors/run_ivf_pq_c.c neighbors/ann_ivf_pq_c.cu
    C_LIB
  )

  ConfigureTest(
    NAME CAGRA_C_TEST
    PATH neighbors/ann_cagra_c.cu
    C_LIB
  )

  ConfigureTest(
    NAME MG_C_TEST
    PATH neighbors/run_mg_c.c neighbors/ann_mg_c.cu
    C_LIB
  )

  ConfigureTest(
    NAME ALL_NEIGHBORS_C_TEST
    PATH neighbors/run_all_neighbors_c.c neighbors/all_neighbors_c.cu
    C_LIB
  )

  if(BUILD_CAGRA_HNSWLIB)
    ConfigureTest(
      NAME HNSW_C_TEST
      PATH neighbors/ann_hnsw_c.cu
      C_LIB
    )
    target_link_libraries(NEIGHBORS_HNSW_TEST PRIVATE hnswlib::hnswlib)
    target_compile_definitions(NEIGHBORS_HNSW_TEST PUBLIC CUVS_BUILD_CAGRA_HNSWLIB)
  endif()

  add_executable(cuvs_c_test core/c_api.c)
  target_link_libraries(cuvs_c_test PUBLIC cuvs::c_api)

  add_executable(cuvs_c_neighbors_test neighbors/c_api.c)
  target_link_libraries(cuvs_c_neighbors_test PUBLIC cuvs::c_api)

  set_target_properties(
    cuvs_c_test cuvs_c_neighbors_test
    PROPERTIES RUNTIME_OUTPUT_DIRECTORY "$<BUILD_INTERFACE:${CUVS_BINARY_DIR}/gtests>"
               INSTALL_RPATH "\$ORIGIN/../../../lib"
  )

  rapids_test_add(
    NAME cuvs_c_test
    COMMAND cuvs_c_test
    GPUS 1
    PERCENT 100
    INSTALL_COMPONENT_SET testing
  )
  rapids_test_add(
    NAME cuvs_c_neighbors_test
    COMMAND cuvs_c_neighbors_test
    GPUS 1
    PERCENT 100
    INSTALL_COMPONENT_SET testing
  )
endif()

# ##################################################################################################
# Install tests ####################################################################################
# ##################################################################################################
rapids_test_install_relocatable(INSTALL_COMPONENT_SET testing DESTINATION bin/gtests/libcuvs)<|MERGE_RESOLUTION|>--- conflicted
+++ resolved
@@ -306,25 +306,11 @@
   )
 
   ConfigureTest(
-<<<<<<< HEAD
-    NAME
-    PREPROCESSING_TEST
-    PATH
-    preprocessing/scalar_quantization.cu
-    preprocessing/binary_quantization.cu
-    preprocessing/product_quantization.cu
-    preprocessing/spectral_embedding.cu
-    GPUS
-    1
-    PERCENT
-    100
-=======
     NAME PREPROCESSING_TEST
     PATH preprocessing/scalar_quantization.cu preprocessing/binary_quantization.cu
-         preprocessing/spectral_embedding.cu
-    GPUS 1
-    PERCENT 100
->>>>>>> 90c812d0
+         preprocessing/product_quantization.cu preprocessing/spectral_embedding.cu
+    GPUS 1
+    PERCENT 100
   )
 
   ConfigureTest(
