--- conflicted
+++ resolved
@@ -209,11 +209,7 @@
                   SAMPLE_FILTER_T sample_filter)
   {
     cudaStream_t stream = raft::resource::get_cuda_stream(res);
-<<<<<<< HEAD
-    select_and_run(dataset_desc.dev_ptr,
-=======
     select_and_run(dataset_desc.dev_ptr(),
->>>>>>> 0a4298ad
                    graph,
                    intermediate_indices.data(),
                    intermediate_distances.data(),
