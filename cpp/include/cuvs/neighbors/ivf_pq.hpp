--- conflicted
+++ resolved
@@ -1453,7 +1453,9 @@
             cuvs::neighbors::ivf_pq::index<int64_t>& index,
             raft::device_matrix_view<const half, int64_t, raft::row_major> queries,
             raft::device_matrix_view<int64_t, int64_t, raft::row_major> neighbors,
-            raft::device_matrix_view<float, int64_t, raft::row_major> distances);
+            raft::device_matrix_view<float, int64_t, raft::row_major> distances,
+            const cuvs::neighbors::filtering::base_filter& sample_filter =
+              cuvs::neighbors::filtering::none_ivf_sample_filter{});
 
 /**
  * @brief Search ANN using the constructed index.
@@ -1488,6 +1490,8 @@
  * [n_queries, k]
  * @param[out] distances a device matrix view to the distances to the selected neighbors [n_queries,
  * k]
+ * @param[in] sample_filter an optional device filter function object that greenlights samples
+ * for a given query. (none_ivf_sample_filter for no filtering)
  */
 void search(raft::resources const& handle,
             const cuvs::neighbors::ivf_pq::search_params& search_params,
@@ -1544,140 +1548,6 @@
               cuvs::neighbors::filtering::none_ivf_sample_filter{});
 
 /**
-<<<<<<< HEAD
-=======
- * @brief Search ANN using the constructed index with the given filter.
- *
- * See the [ivf_pq::build](#ivf_pq::build) documentation for a usage example.
- *
- * Note, this function requires a temporary buffer to store intermediate results between cuda kernel
- * calls, which may lead to undesirable allocations and slowdown. To alleviate the problem, you can
- * pass a pool memory resource or a large enough pre-allocated memory resource to reduce or
- * eliminate entirely allocations happening within `search`.
- * The exact size of the temporary buffer depends on multiple factors and is an implementation
- * detail. However, you can safely specify a small initial size for the memory pool, so that only a
- * few allocations happen to grow it during the first invocations of the `search`.
- *
- * @param[in] handle
- * @param[in] params configure the search
- * @param[in] idx ivf-pq constructed index
- * @param[in] queries a device matrix view to a row-major matrix [n_queries, index->dim()]
- * @param[out] neighbors a device matrix view to the indices of the neighbors in the source dataset
- * [n_queries, k]
- * @param[out] distances a device matrix view to the distances to the selected neighbors [n_queries,
- * k]
- * @param[in] sample_filter a device bitset filter function that greenlights samples for a given
- * query.
- */
-void search_with_filtering(
-  raft::resources const& handle,
-  const search_params& params,
-  index<int64_t>& idx,
-  raft::device_matrix_view<const float, int64_t, raft::row_major> queries,
-  raft::device_matrix_view<int64_t, int64_t, raft::row_major> neighbors,
-  raft::device_matrix_view<float, int64_t, raft::row_major> distances,
-  cuvs::neighbors::filtering::bitset_filter<uint32_t, int64_t> sample_filter);
-
-/**
- * @brief Search ANN using the constructed index with the given filter.
- *
- * See the [ivf_pq::build](#ivf_pq::build) documentation for a usage example.
- *
- * Note, this function requires a temporary buffer to store intermediate results between cuda kernel
- * calls, which may lead to undesirable allocations and slowdown. To alleviate the problem, you can
- * pass a pool memory resource or a large enough pre-allocated memory resource to reduce or
- * eliminate entirely allocations happening within `search`.
- * The exact size of the temporary buffer depends on multiple factors and is an implementation
- * detail. However, you can safely specify a small initial size for the memory pool, so that only a
- * few allocations happen to grow it during the first invocations of the `search`.
- *
- * @param[in] handle
- * @param[in] params configure the search
- * @param[in] idx ivf-pq constructed index
- * @param[in] queries a device matrix view to a row-major matrix [n_queries, index->dim()]
- * @param[out] neighbors a device matrix view to the indices of the neighbors in the source dataset
- * [n_queries, k]
- * @param[out] distances a device matrix view to the distances to the selected neighbors [n_queries,
- * k]
- * @param[in] sample_filter a device bitset filter function that greenlights samples for a given
- * query.
- */
-void search_with_filtering(
-  raft::resources const& handle,
-  const search_params& params,
-  index<int64_t>& idx,
-  raft::device_matrix_view<const half, int64_t, raft::row_major> queries,
-  raft::device_matrix_view<int64_t, int64_t, raft::row_major> neighbors,
-  raft::device_matrix_view<float, int64_t, raft::row_major> distances,
-  cuvs::neighbors::filtering::bitset_filter<uint32_t, int64_t> sample_filter);
-
-/**
- * @brief Search ANN using the constructed index with the given filter.
- *
- * See the [ivf_pq::build](#ivf_pq::build) documentation for a usage example.
- *
- * Note, this function requires a temporary buffer to store intermediate results between cuda kernel
- * calls, which may lead to undesirable allocations and slowdown. To alleviate the problem, you can
- * pass a pool memory resource or a large enough pre-allocated memory resource to reduce or
- * eliminate entirely allocations happening within `search`.
- * The exact size of the temporary buffer depends on multiple factors and is an implementation
- * detail. However, you can safely specify a small initial size for the memory pool, so that only a
- * few allocations happen to grow it during the first invocations of the `search`.
- *
- * @param[in] handle
- * @param[in] params configure the search
- * @param[in] idx ivf-pq constructed index
- * @param[in] queries a device matrix view to a row-major matrix [n_queries, index->dim()]
- * @param[out] neighbors a device matrix view to the indices of the neighbors in the source dataset
- * [n_queries, k]
- * @param[out] distances a device matrix view to the distances to the selected neighbors [n_queries,
- * k]
- * @param[in] sample_filter a device bitset filter function that greenlights samples for a given
- * query.
- */
-void search_with_filtering(
-  raft::resources const& handle,
-  const search_params& params,
-  index<int64_t>& idx,
-  raft::device_matrix_view<const int8_t, int64_t, raft::row_major> queries,
-  raft::device_matrix_view<int64_t, int64_t, raft::row_major> neighbors,
-  raft::device_matrix_view<float, int64_t, raft::row_major> distances,
-  cuvs::neighbors::filtering::bitset_filter<uint32_t, int64_t> sample_filter);
-
-/**
- * @brief Search ANN using the constructed index with the given filter.
- *
- * See the [ivf_pq::build](#ivf_pq::build) documentation for a usage example.
- *
- * Note, this function requires a temporary buffer to store intermediate results between cuda kernel
- * calls, which may lead to undesirable allocations and slowdown. To alleviate the problem, you can
- * pass a pool memory resource or a large enough pre-allocated memory resource to reduce or
- * eliminate entirely allocations happening within `search`.
- * The exact size of the temporary buffer depends on multiple factors and is an implementation
- * detail. However, you can safely specify a small initial size for the memory pool, so that only a
- * few allocations happen to grow it during the first invocations of the `search`.
- *
- * @param[in] handle
- * @param[in] params configure the search
- * @param[in] idx ivf-pq constructed index
- * @param[in] queries a device matrix view to a row-major matrix [n_queries, index->dim()]
- * @param[out] neighbors a device matrix view to the indices of the neighbors in the source dataset
- * [n_queries, k]
- * @param[out] distances a device matrix view to the distances to the selected neighbors [n_queries,
- * k]
- * @param[in] sample_filter a device bitset filter function that greenlights samples for a given
- * query.
- */
-void search_with_filtering(
-  raft::resources const& handle,
-  const search_params& params,
-  index<int64_t>& idx,
-  raft::device_matrix_view<const uint8_t, int64_t, raft::row_major> queries,
-  raft::device_matrix_view<int64_t, int64_t, raft::row_major> neighbors,
-  raft::device_matrix_view<float, int64_t, raft::row_major> distances,
-  cuvs::neighbors::filtering::bitset_filter<uint32_t, int64_t> sample_filter);
-/**
->>>>>>> c616a229
  * @}
  */
 
