--- conflicted
+++ resolved
@@ -554,12 +554,7 @@
       - output_types: [conda, pyproject, requirements]
         packages:
           - click
-<<<<<<< HEAD
           - cuvs==25.4.*,>=0.0.0a0
-          - matplotlib
-=======
-          - cuvs==25.2.*,>=0.0.0a0
->>>>>>> d760d856
           - pandas
           - pyyaml
           - requests
